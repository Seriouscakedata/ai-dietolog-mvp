--- conflicted
+++ resolved
@@ -739,28 +739,7 @@
         )
     except Exception as exc:  # noqa: BLE001
         logger.exception("Day analysis failed: %s", exc)
-<<<<<<< HEAD
-        macros = profile.norms.macros
-        thresholds = cfg.get("thresholds", {})
-        comments = []
-        if today.summary.kcal > profile.norms.target_kcal:
-            comments.append("⚠️ Калорий больше нормы")
-        else:
-            comments.append("✅ Калории в норме")
-        if today.summary.protein_g < macros.get("protein_g", 0):
-            comments.append("Добавьте белка")
-        if today.summary.fat_g > macros.get("fat_g", 0) * 1.2:
-            comments.append("Жиров многовато")
-        if today.summary.carbs_g > macros.get("carbs_g", 0) * 1.2:
-            comments.append("Углеводов многовато")
-        if today.summary.fiber_g < profile.norms.fiber_min_g:
-            comments.append("Клетчатки мало")
-        if today.summary.sugar_g > thresholds.get("sugar_warning_g", 50):
-            comments.append("Много сахара")
-        comment_text = "\n".join(comments[:5])
-=======
-        comment_text = "Не удалось получить комментарии"
->>>>>>> 88ea2c78
+
 
     text = (
         "\U0001F4C5 *Итоги дня*\n" + "\n".join(meal_lines) + "\n\n" + stats
