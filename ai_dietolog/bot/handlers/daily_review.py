from __future__ import annotations

import logging
from datetime import datetime

from telegram import InlineKeyboardButton, InlineKeyboardMarkup, Update
from telegram.ext import ContextTypes

from ...agents.daily_review import analyze_day as analyze_day_summary
from ...core import storage
from ...core.config import load_config
from ...core.schema import (
    Counters,
    HistoryMeal,
    HistoryMealEntry,
    MealBrief,
    Norms,
    Profile,
    Today,
    Total,
)

logger = logging.getLogger(__name__)


def format_stats(norms: Norms, summary: Total, comment: str | None = None) -> str:
    """Return daily progress report in Markdown with emojis."""

    def line(emoji: str, label: str, value: int, target: int) -> str:
        if target:
            percent = int(round(value / target * 100))
            return f"{emoji} {label}: {value} / {target} ({percent}%)"
        return f"{emoji} {label}: {value}"

    lines = [
        "\U0001f37d *Статистика дня*",
        line("\U0001f525", "Калории", summary.kcal, norms.target_kcal),
        line(
            "\U0001f357", "Белки", summary.protein_g, norms.macros.get("protein_g", 0)
        ),
        line("\U0001f951", "Жиры", summary.fat_g, norms.macros.get("fat_g", 0)),
        line("\U0001f35e", "Углеводы", summary.carbs_g, norms.macros.get("carbs_g", 0)),
    ]
    if comment:
        lines.append("")
        lines.append(comment)
    return "\n".join(lines)


async def finish_day(update: Update, context: ContextTypes.DEFAULT_TYPE) -> None:
    """Summarise the day and ask to start a new one."""
    user_id = update.effective_user.id
    logger.info(
        "Process: finish_day | Agent: daily_review | Action: summarising day for user %s",
        user_id,
    )
    today = storage.load_today(user_id)
    pending = sum(m.pending for m in today.meals)
    logger.info(
        "Loaded Today state for user %s | meals=%d | pending=%d | summary=%s",
        user_id,
        len(today.meals),
        pending,
        today.summary.model_dump(),
    )
    logger.debug(
        "Meal details for user %s: %s",
        user_id,
        [
            {
                "type": m.type,
                "pending": m.pending,
                "total": m.total.model_dump(),
            }
            for m in today.meals
        ],
    )
    confirmed = [m for m in today.meals if not m.pending]
    logger.info("User %s has %d confirmed meals", user_id, len(confirmed))
    if not confirmed:
        has_summary = any(
            getattr(today.summary, field) for field in today.summary.model_fields
        )
        if has_summary:
            logger.warning(
                "Process: finish_day | Agent: daily_review | No confirmed meals for user %s, "
                "but summary totals present; assuming meals confirmed",
                user_id,
            )
<<<<<<< HEAD
            logger.debug(
                "Assuming meals confirmed for user %s based on summary totals: %s",
                user_id,
                today.summary.model_dump(),
            )
=======
>>>>>>> 09c9f782
            confirmed = today.meals
            for meal in confirmed:
                meal.pending = False
            storage.save_today(user_id, today)
<<<<<<< HEAD
            logger.debug(
                "Persisted meal confirmation fallback for user %s", user_id
            )
=======
>>>>>>> 09c9f782
        else:
            logger.warning(
                "Process: finish_day | Agent: daily_review | No confirmed meals for user %s",
                user_id,
            )
<<<<<<< HEAD
            logger.debug(
                "Today's summary for user %s when failing: %s",
                user_id,
                today.summary.model_dump(),
            )
=======
>>>>>>> 09c9f782
            await update.message.reply_text("Нет подтверждённых приёмов пищи")
            return
    profile = storage.load_profile(user_id, Profile)
    cfg = load_config()
    meal_lines = []
    briefs = []
    for idx, meal in enumerate(confirmed, 1):
        t = meal.total
        meal_lines.append(
            f"{idx}. *{meal.type}* - {t.kcal} ккал, Б:{t.protein_g} г, "
            f"Ж:{t.fat_g} г, У:{t.carbs_g} г"
        )
        meal_name = (
            ", ".join(it.name for it in meal.items) if meal.items else meal.user_desc
        )
        briefs.append(
            MealBrief(
                type=meal.type,
                name=meal_name,
                **t.model_dump(),
            )
        )
    stats = format_stats(profile.norms, today.summary)
    try:
        comment_text = await analyze_day_summary(
            profile.norms.model_dump(),
            today.summary,
            briefs,
            cfg,
            language=context.user_data.get("language", "ru"),
        )
    except Exception as exc:  # noqa: BLE001
        logger.exception("Day analysis failed: %s", exc)
        comment_text = ""
    text = "\U0001f4c5 *Итоги дня*\n" + "\n".join(meal_lines) + "\n\n" + stats
    if comment_text:
        text += "\n\n" + comment_text
    await update.message.reply_text(text, parse_mode="Markdown")

    entry = HistoryMealEntry(
        date=datetime.utcnow().date().isoformat(),
        num_meals=len(confirmed),
        meals=briefs,
        comment=comment_text,
    )
    context.user_data["history_entry"] = entry
    keyboard = InlineKeyboardMarkup(
        [
            [
                InlineKeyboardButton("Да", callback_data="finish_yes"),
                InlineKeyboardButton("Нет", callback_data="finish_no"),
            ]
        ]
    )
    await update.message.reply_text("Начать новый день?", reply_markup=keyboard)


async def confirm_finish_day(
    update: Update, context: ContextTypes.DEFAULT_TYPE
) -> None:
    """Handle confirmation to start a new day."""
    query = update.callback_query
    await query.answer()
    user_id = update.effective_user.id
    logger.info(
        "Process: confirm_finish_day | Agent: daily_review | User: %s | Decision: %s",
        user_id,
        query.data,
    )
    if query.data == "finish_yes":
        logger.info(
            "Process: confirm_finish_day | Agent: daily_review | Action: closing day for user %s",
            user_id,
        )
        entry: HistoryMealEntry | None = context.user_data.get("history_entry")
        if entry:
            history = storage.read_json(
                storage.json_path(user_id, "history_meal.json"), HistoryMeal
            )
            history.append_day(entry, max_days=60)
            storage.write_json(storage.json_path(user_id, "history_meal.json"), history)
        counters = storage.read_json(
            storage.json_path(user_id, "counters.json"), Counters
        )
        counters.total_days_closed += 1
        storage.write_json(storage.json_path(user_id, "counters.json"), counters)
        storage.save_today(user_id, Today())
        await query.message.edit_text("День завершён. Начинаем новый!")
    else:
        logger.info(
            "Process: confirm_finish_day | Agent: daily_review | Action: cancelled for user %s",
            user_id,
        )
        await query.message.edit_text("Отменено")
    context.user_data.pop("history_entry", None)<|MERGE_RESOLUTION|>--- conflicted
+++ resolved
@@ -87,37 +87,18 @@
                 "but summary totals present; assuming meals confirmed",
                 user_id,
             )
-<<<<<<< HEAD
-            logger.debug(
-                "Assuming meals confirmed for user %s based on summary totals: %s",
-                user_id,
-                today.summary.model_dump(),
-            )
-=======
->>>>>>> 09c9f782
+
             confirmed = today.meals
             for meal in confirmed:
                 meal.pending = False
             storage.save_today(user_id, today)
-<<<<<<< HEAD
-            logger.debug(
-                "Persisted meal confirmation fallback for user %s", user_id
-            )
-=======
->>>>>>> 09c9f782
+
         else:
             logger.warning(
                 "Process: finish_day | Agent: daily_review | No confirmed meals for user %s",
                 user_id,
             )
-<<<<<<< HEAD
-            logger.debug(
-                "Today's summary for user %s when failing: %s",
-                user_id,
-                today.summary.model_dump(),
-            )
-=======
->>>>>>> 09c9f782
+
             await update.message.reply_text("Нет подтверждённых приёмов пищи")
             return
     profile = storage.load_profile(user_id, Profile)
